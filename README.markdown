NVTOP
=====

What is NVTOP?
--------------

NVTOP stands for Neat Videocard TOP, a (h)top like task monitor for GPUs and
accelerators. It can handle multiple GPUs and print information about them in a
htop-familiar way.

Currently supported vendors are AMD (Linux amdgpu driver), Apple (limited M1 &
<<<<<<< HEAD
M2 support), Huawei (Ascend), Intel (Linux i915 driver), NVIDIA (Linux
proprietary divers), Qualcomm Adreno (Linux MSM driver), Broadcom VideoCore (Linux v3d driver).
=======
M2 support), Huawei (Ascend), Intel (Linux i915 or Xe driver), NVIDIA (Linux
proprietary divers), Qualcomm Adreno (Linux MSM driver).
>>>>>>> a2faf1fa

Because a picture is worth a thousand words:

![NVTOP interface](/screenshot/NVTOP_ex1.png)

Table of Contents
-----------------

- [NVTOP Options and Interactive Commands](#nvtop-options-and-interactive-commands)
  - [Interactive Setup Window](#interactive-setup-window)
  - [Saving Preferences](#saving-preferences)
  - [NVTOP Manual and Command line Options](#nvtop-manual-and-command-line-options)
- [GPU Support](#gpu-support)
  - [AMD](#amd)
  - [Intel](#intel)
  - [NVIDIA](#nvidia)
  - [Adreno](#adreno)
  - [Apple](#apple)
  - [Ascend](#ascend) (only tested on 910B)
  - [VideoCore](#videocore)
- [Build](#build)
- [Distribution Specific Installation Process](#distribution-specific-installation-process)
  - [Ubuntu / Debian](#ubuntu--debian)
    - [Ubuntu Impish (21.10) / Debian buster (stable) and more recent (stable)](#ubuntu-impish-2110-debian-buster-stable-and-more-recent)
  - [Fedora / Red Hat / CentOS](#fedora--red-hat--centos)
  - [OpenSUSE](#opensuse)
  - [Arch Linux](#arch-linux)
  - [AppImage](#appimage)
  - [Snap](#snap)
  - [Conda-forge](#conda-forge)
  - [Docker](#docker)
- [NVTOP Build](#nvtop-build)
- [Troubleshoot](#troubleshoot)
- [License](#license)

NVTOP Options and Interactive Commands
--------------------------------------
### Interactive Setup Window

NVTOP has a builtin setup utility that provides a way to specialize the interface to your needs.
Simply press ``F2`` and select the options that are the best for you.

![NVTOP Setup Window](/screenshot/Nvtop-config.png)

### Saving Preferences

You can save the preferences set in the setup window by pressing ``F12``.
The preferences will be loaded the next time you run ``nvtop``.

### NVTOP Manual and Command line Options

NVTOP comes with a manpage!
```bash
man nvtop
```
For quick command line arguments help
```bash
nvtop -h
nvtop --help
```

GPU Support
-----------

### AMD

NVTOP supports AMD GPUs using the `amdgpu` driver through the exposed DRM and
sysfs interface.

AMD introduced the fdinfo interface in kernel 5.14 ([browse kernel
source](https://git.kernel.org/pub/scm/linux/kernel/git/stable/linux.git/tree/drivers/gpu/drm/amd/amdgpu/amdgpu_fdinfo.c?h=linux-5.14.y)).
Hence, you will need a kernel with a version greater or equal to 5.14 to see the
processes using AMD GPUs.

Support for recent GPUs are regularly mainlined into the linux kernel, so please
use a recent-enough kernel for your GPU.

### Intel

NVTOP supports Intel GPUs using the `i915` or `xe` linux driver.

Intel introduced the fdinfo interface in kernel 5.19 ([browse kernel
source](https://git.kernel.org/pub/scm/linux/kernel/git/stable/linux.git/tree/drivers/gpu/drm/i915/i915_drm_client.c?h=linux-5.19.y)).
Hence, you will need a kernel with a version greater or equal to 5.19 to see the
processes using Intel GPUs.

**INTEL SUPPORT STATUS**
- Intel is working on exposing more hardware information through an `HWMON`
interface. The patches are still a work in progress: [see patch
series](https://patchwork.freedesktop.org/series/104278/).
- The fdinfo interface does not expose the memory allocated by the process. The
field in the process list is therefore empty.

### NVIDIA

The *NVML library* does not support some of the queries for GPUs coming before the
Kepler microarchitecture. Anything starting at GeForce 600, GeForce 800M and
successor should work fine. For more information about supported GPUs please
take a look at the [NVML documentation](http://docs.nvidia.com/deploy/nvml-api/nvml-api-reference.html#nvml-api-reference).

### Adreno

NVTOP supports Adreno GPUs using the `msm` linux driver.

msm introduced the fdinfo interface in kernel 6.0 ([browse kernel
source](https://git.kernel.org/pub/scm/linux/kernel/git/stable/linux.git/tree/drivers/gpu/drm/msm/msm_drv.c?h=linux-6.0.y)).
Hence, you will need a kernel with a version greater or equal to 6.0 to see the
processes using Adreno GPUs.

### Apple

NVTOP includes some initial support for Apple using Metal. This is only supported when building for Apple, and when building for Apple only this vendor is supported.

**APPLE SUPPORT STATUS**
- Apple support is still being worked on. Some bugs and limitations may apply.

### Ascend

NVTOP supports Ascend (testing on Altas 800 (910B)) by DCMI API (version 6.0.0).

Currently, the DCMI only supports limited APIs, missing PCIe generation, tx/rx throughput info, max power draw etc.

### VideoCore

NVTOP supports VideoCore (testing on raspberrypi 4B).

Supports GPU frequency, temperature, utilization, per-process utilization, GPU memory usage, and H264 decoding utilization.

On non-raspberry pi os, you need to use the `linux-rpi` kernel, ensure the presence of the `/dev/vcio` device, and have access permissions to the `/sys/kernel/debug` directory.

Build
-----

Several libraries are required in order for NVTOP to display GPU info:

* The *ncurses* library driving the user interface.
  * This makes the screen look beautiful.
* For NVIDIA: the *NVIDIA Management Library* (*NVML*) which comes with the GPU driver.
  * This queries the GPU for info.
* For AMD: the libdrm library used to query AMD GPUs through the kernel driver.

## Distribution Specific Installation Process

### Ubuntu / Debian

If your distribution provides the snap utility, follow the [snap installation process](#snap) to obtain an up-to-date version of `nvtop`.

A standalone application is available as [AppImage](#appimage).

#### Ubuntu Impish (21.10), Debian buster (stable) and more recent

- ```bash
  sudo apt install nvtop
  ```

#### Ubuntu PPA

A [PPA supporting Ubuntu 20.04, 22.04 and newer](https://launchpad.net/~flexiondotorg/+archive/ubuntu/nvtop) is provided by
[Martin Wimpress](https://github.com/flexiondotorg) that offers an up-to-date
version of `nvtop`, enabled for NVIDIA, AMD and Intel.

```bash
sudo add-apt-repository ppa:flexiondotorg/nvtop
sudo apt install nvtop
```

#### Older

- AMD and Intel Dependencies
  ```bash
  sudo apt install libdrm-dev libsystemd-dev
  # Ubuntu 18.04
  sudo apt install libudev-dev
  ```

- NVIDIA Depenency
  - NVIDIA drivers (see [Ubuntu Wiki](https://help.ubuntu.com/community/BinaryDriverHowto/Nvidia) or [Ubuntu PPA](https://launchpad.net/~graphics-drivers/+archive/ubuntu/ppa) or [Debian Wiki](https://wiki.debian.org/NvidiaGraphicsDrivers#NVIDIA_Proprietary_Driver))

- NVTOP Dependencies
 - CMake, ncurses and Git
  ```bash
  sudo apt install cmake libncurses5-dev libncursesw5-dev git
  ```

- NVTOP
  - Follow the [NVTOP Build](#nvtop-build)


### Fedora / Red Hat / CentOS

A standalone application is available as [AppImage](#appimage).

#### Fedora 36 and newer

- ```bash
  sudo dnf install nvtop
  ```

#### Red Hat Enterprise Linux 8 and 9

- ```bash
  sudo dnf install -y https://dl.fedoraproject.org/pub/epel/epel-release-latest-$(rpm -E %{rhel}).noarch.rpm
  sudo dnf install nvtop
  ```

#### CentOS Stream, Rocky Linux, AlmaLinux

- ```bash
  sudo dnf install -y epel-release
  sudo dnf install nvtop
  ```

#### Build process for Fedora / Red Hat / CentOS:

- AMD and Intel Dependencies
  ```bash
  sudo dnf install libdrm-devel systemd-devel
  ```

- NVIDIA Depenency
  - NVIDIA drivers, **CUDA required for nvml libraries** (see [RPM Fusion](https://rpmfusion.org/Howto/NVIDIA))

- NVTOP Dependencies
 - CMake, ncurses, C++ and Git
  ```bash
  sudo dnf install cmake ncurses-devel git gcc-c++
  ```

- NVTOP
  - Follow the [NVTOP Build](#nvtop-build)

### OpenSUSE

A standalone application is available as an [AppImage](#appimage).

Build process for OpenSUSE:

- AMD Dependecy
  ```bash
  sudo zypper install libdrm-devel
  ```

- NVIDIA Depenency
  - NVIDIA drivers (see [SUSE Support Database](https://en.opensuse.org/SDB:NVIDIA_drivers))

- NVTOP Dependencies
  - CMake, ncurses and Git
    ```bash
    sudo zypper install cmake ncurses-devel git
    ```

- NVTOP
  - Follow the [NVTOP Build](#nvtop-build)

### Arch Linux

- ```bash
  sudo pacman -S nvtop
  ```

### Gentoo

- ```bash
  sudo layman -a guru && sudo emerge -av nvtop
  ```

### AppImage

An AppImage is a standalone application. Just download the AppImage, make it executable and run it!

- Go to the [release page](https://github.com/Syllo/nvtop/releases/latest) and download `nvtop-x86_64.AppImage`

- ```bash
  # Go to the download location ** The path may differ on your system **
  cd $HOME/Downloads
  # Make the AppImage executable
  chmod u+x nvtop-x86_64.AppImage
  # Enjoy nvtop
  ./nvtop-x86_64.AppImage
  ```

If you are curious how that works, please visit the [AppImage website](https://appimage.org/).

### Snap

- ```bash
  snap install nvtop
  # Add the capability to kill processes inside nvtop
  snap connect nvtop:process-control
  # Add the capability to inspect GPU information (fan, PCIe, power, etc)
  snap connect nvtop:hardware-observe
  # AMDGPU process list support (read /proc/<pid>)
  snap connect nvtop:system-observe
  # Temporary workaround to get per-process GPU usage (read /proc/<pid>/fdinfo)
  snap connect nvtop:kubernetes-support
  ```

Notice: The connect commands allow

### Conda-forge

A [conda-forge feedstock for `nvtop`](https://github.com/conda-forge/nvtop-feedstock) is available.

#### conda / mamba / miniforge

```bash
conda install --channel conda-forge nvtop
```

#### pixi

```bash
pixi global install nvtop
```

### Docker

- NVIDIA drivers (same as above)

- [nvidia-docker](https://github.com/NVIDIA/nvidia-docker) (See [Container Toolkit Installation Guide](https://docs.nvidia.com/datacenter/cloud-native/container-toolkit/install-guide.html#docker))

- ```bash
  git clone https://github.com/Syllo/nvtop.git && cd nvtop
  sudo docker build --tag nvtop .
  sudo docker run -it --rm --runtime=nvidia --gpus=all --pid=host nvtop
  ```

## NVTOP Build

```bash
git clone https://github.com/Syllo/nvtop.git
mkdir -p nvtop/build && cd nvtop/build
cmake .. -DNVIDIA_SUPPORT=ON -DAMDGPU_SUPPORT=ON -DINTEL_SUPPORT=ON
make

# Install globally on the system
sudo make install

# Alternatively, install without privileges at a location of your choosing
# make DESTDIR="/your/install/path" install
```

If you use **conda** as environment manager and encounter an error while building NVTOP, try `conda deactivate` before invoking `cmake`.

The build system supports multiple build types (e.g. -DCMAKE_BUILD_TYPE=RelWithDebInfo):

* Release: Binary without debug info
* RelWithDebInfo: Binary with debug info
* Debug: Compile with warning flags and address/undefined sanitizers enabled (for development purposes)

Troubleshoot
------------

- The plot looks bad:
  - Verify that you installed the wide character version of the ncurses library (libncurses**w**5-dev for Debian / Ubuntu), clean the build directory and restart the build process.
- **Putty**: Tell putty not to lie about its capabilities (`$TERM`) by setting the field ``Terminal-type string`` to ``putty`` in the menu
  ``Connection > Data > Terminal Details``.

License
-------

NVTOP is licensed under the GPLv3 license or any later version.
You will find a copy of the license inside the COPYING file of the repository or
at the GNU website <[www.gnu.org/licenses/](http://www.gnu.org/licenses/)>.<|MERGE_RESOLUTION|>--- conflicted
+++ resolved
@@ -9,13 +9,8 @@
 htop-familiar way.
 
 Currently supported vendors are AMD (Linux amdgpu driver), Apple (limited M1 &
-<<<<<<< HEAD
-M2 support), Huawei (Ascend), Intel (Linux i915 driver), NVIDIA (Linux
+M2 support), Huawei (Ascend), Intel (Linux i915/Xe drivers), NVIDIA (Linux
 proprietary divers), Qualcomm Adreno (Linux MSM driver), Broadcom VideoCore (Linux v3d driver).
-=======
-M2 support), Huawei (Ascend), Intel (Linux i915 or Xe driver), NVIDIA (Linux
-proprietary divers), Qualcomm Adreno (Linux MSM driver).
->>>>>>> a2faf1fa
 
 Because a picture is worth a thousand words:
 
